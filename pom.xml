<?xml version="1.0" encoding="UTF-8"?>
<project xmlns="http://maven.apache.org/POM/4.0.0"
         xmlns:xsi="http://www.w3.org/2001/XMLSchema-instance"
         xsi:schemaLocation="http://maven.apache.org/POM/4.0.0 http://maven.apache.org/xsd/maven-4.0.0.xsd">
    <modelVersion>4.0.0</modelVersion>

    <groupId>org.rouplex</groupId>
    <artifactId>rouplex-platform-parent</artifactId>
<<<<<<< HEAD
    <version>1.0.0</version>
=======
    <version>1.0.1-SNAPSHOT</version>
>>>>>>> 74b3bda4
    <packaging>pom</packaging>

    <name>Rouplex Platform</name>
    <description>
        A platform for discovery and communication between various parts of a distributed service or application.

        At its minimum, the platform is a library which can be used to serialize and deserialize application constructs
        into payloads which it can then send to and receive from remote endpoints. For now it supports TCP and HTTP
        communication protocols with WebSockets coming soon. It supports raw byte streams via TCP, as well as
        application/json via JAX-RS as serialization protocols. It offers plain or SSL/TLS communication for security
        of your data in transit. For now it is only available in Java, with bindings for other languages coming soon.
        The communication pattern is request-reply, with fail fast semantics, and with service consumers (clients)
        knowing beforehand the coordinates of the service providers (servers). Blocking API is available with all
        communication protocols and unblocking/asynchronous flavors are available with TCP communication protocol.

        The platform can also be used as a service, in which case a Discovery Service facilitates registration of the
        service providers (servers) and service consumers (clients). In this case, the callers don't need to resolve or
        even balance their calls towards various endpoints, since the Platform handles this tasks. In this case, the
        pub/sub communication pattern will also be available (coming soon) with at-most-once delivery guarantees.

        We intend to provide a Security Service for managing the keys/and certificates of various services as well as
        Metrics and Logging services (coming soon).
    </description>
    <url>https://github.com/rouplex/rouplex-platform</url>

    <licenses>
        <license>
            <name>FreeBSD</name>
            <url>https://www.freebsd.org/copyright/freebsd-license.html</url>
            <distribution>repo</distribution>
        </license>
    </licenses>

    <properties>
        <project.build.sourceEncoding>UTF-8</project.build.sourceEncoding>

        <!--Default Jdk as of May 2017-->
        <jdk>1.8</jdk>
        <classifier></classifier>

        <maven.compiler.target>${jdk}</maven.compiler.target>
        <maven.compiler.source>${jdk}</maven.compiler.source>

        <aspectj.version>1.8.6</aspectj.version>
    </properties>

    <scm>
        <url>https://github.com/rouplex/rouplex-platform</url>
    </scm>

    <developers>
        <developer>
            <name>Andi Mullaraj</name>
            <email>andimullaraj@gmail.com</email>
        </developer>
    </developers>

    <distributionManagement>
        <snapshotRepository>
            <id>ossrh</id>
            <url>https://oss.sonatype.org/content/repositories/snapshots</url>
        </snapshotRepository>
        <repository>
            <id>ossrh</id>
            <url>https://oss.sonatype.org/service/local/staging/deploy/maven2/</url>
        </repository>
    </distributionManagement>

    <dependencyManagement>
        <dependencies>
            <dependency>
                <groupId>org.rouplex</groupId>
                <artifactId>rouplex-commons</artifactId>
<<<<<<< HEAD
                <version>1.0.0</version>
=======
                <version>1.0.1-SNAPSHOT</version>
>>>>>>> 74b3bda4
            </dependency>

            <dependency>
                <groupId>org.rouplex</groupId>
                <artifactId>rouplex-platform</artifactId>
<<<<<<< HEAD
                <version>1.0.0</version>
=======
                <version>1.0.1-SNAPSHOT</version>
>>>>>>> 74b3bda4
            </dependency>

            <dependency>
                <groupId>org.rouplex</groupId>
                <artifactId>rouplex-platform-jaxrs</artifactId>
<<<<<<< HEAD
                <version>1.0.0</version>
=======
                <version>1.0.1-SNAPSHOT</version>
>>>>>>> 74b3bda4
            </dependency>

            <dependency>
                <groupId>org.rouplex</groupId>
                <artifactId>rouplex-platform-jaxrs-client</artifactId>
<<<<<<< HEAD
                <version>1.0.0</version>
=======
                <version>1.0.1-SNAPSHOT</version>
>>>>>>> 74b3bda4
            </dependency>

            <dependency>
                <groupId>org.rouplex</groupId>
                <artifactId>rouplex-platform-jersey</artifactId>
<<<<<<< HEAD
                <version>1.0.0</version>
=======
                <version>1.0.1-SNAPSHOT</version>
>>>>>>> 74b3bda4
            </dependency>

            <dependency>
                <groupId>org.rouplex</groupId>
                <artifactId>rouplex-platform-tcp</artifactId>
<<<<<<< HEAD
                <version>1.0.0</version>
=======
                <version>1.0.1-SNAPSHOT</version>
>>>>>>> 74b3bda4
            </dependency>

            <dependency>
                <groupId>org.rouplex</groupId>
                <artifactId>rouplex-platform-tcp-instrumentor</artifactId>
<<<<<<< HEAD
                <version>1.0.0</version>
=======
                <version>1.0.1-SNAPSHOT</version>
>>>>>>> 74b3bda4
            </dependency>

            <dependency>
                <groupId>org.rouplex</groupId>
                <artifactId>rouplex-niossl</artifactId>
                <version>${jdk}.2</version>
            </dependency>

            <dependency>
                <groupId>org.aspectj</groupId>
                <artifactId>aspectjrt</artifactId>
                <version>${aspectj.version}</version>
            </dependency>
        </dependencies>
    </dependencyManagement>

    <build>
        <pluginManagement>
            <plugins>
                <plugin>
                    <groupId>org.aspectj</groupId>
                    <artifactId>aspectjtools</artifactId>
                    <version>${aspectj.version}</version>
                </plugin>
            </plugins>
        </pluginManagement>

        <plugins>
            <plugin>
                <groupId>org.apache.maven.plugins</groupId>
                <artifactId>maven-toolchains-plugin</artifactId>
                <version>1.1</version>
                <executions>
                    <execution>
                        <goals>
                            <goal>toolchain</goal>
                        </goals>
                    </execution>
                </executions>
                <configuration>
                    <toolchains>
                        <jdk>
                            <version>[${maven.compiler.target},)</version>
                        </jdk>
                    </toolchains>
                </configuration>
            </plugin>

            <plugin>
                <groupId>org.apache.maven.plugins</groupId>
                <artifactId>maven-dependency-plugin</artifactId>
                <version>2.10</version>
                <executions>
                    <execution>
                        <id>analyze</id>
                        <goals>
                            <goal>analyze-only</goal>
                        </goals>
                        <configuration>
                            <failOnWarning>false</failOnWarning>
                        </configuration>
                    </execution>
                </executions>
            </plugin>

            <plugin>
                <artifactId>maven-jar-plugin</artifactId>
                <executions>
                    <execution>
                        <phase>package</phase>
                        <goals>
                            <goal>jar</goal>
                        </goals>
                        <configuration>
                            <classifier>${classifier}</classifier>
                        </configuration>
                    </execution>
                </executions>
            </plugin>
        </plugins>
    </build>

    <profiles>
        <profile>
            <id>jdk6</id>
            <properties>
                <jdk>1.6</jdk>
                <classifier>jdk16</classifier>
            </properties>
        </profile>

        <profile>
            <id>jdk7</id>
            <properties>
                <jdk>1.7</jdk>
                <classifier>jdk17</classifier>
            </properties>
        </profile>

        <profile>
            <id>jdk8</id>
            <properties>
                <jdk>1.8</jdk>
                <classifier>jdk18</classifier>
            </properties>
        </profile>

        <profile>
            <id>release</id>
            <build>
                <plugins>
                    <plugin>
                        <groupId>org.apache.maven.plugins</groupId>
                        <artifactId>maven-source-plugin</artifactId>
                        <version>3.0.1</version>
                        <executions>
                            <execution>
                                <id>attach-sources</id>
                                <goals>
                                    <goal>jar-no-fork</goal>
                                </goals>
                            </execution>
                        </executions>
                    </plugin>

                    <plugin>
                        <groupId>org.apache.maven.plugins</groupId>
                        <artifactId>maven-javadoc-plugin</artifactId>
                        <version>2.10.4</version>
                        <executions>
                            <execution>
                                <id>attach-javadocs</id>
                                <goals>
                                    <goal>jar</goal>
                                </goals>
                            </execution>
                        </executions>
                    </plugin>

                    <plugin>
                        <groupId>org.apache.maven.plugins</groupId>
                        <artifactId>maven-gpg-plugin</artifactId>
                        <version>1.5</version>
                        <executions>
                            <execution>
                                <id>sign-artifacts</id>
                                <phase>verify</phase>
                                <goals>
                                    <goal>sign</goal>
                                </goals>
                            </execution>
                        </executions>
                    </plugin>

                    <plugin>
                        <groupId>org.sonatype.plugins</groupId>
                        <artifactId>nexus-staging-maven-plugin</artifactId>
                        <version>1.6.8</version>
                        <extensions>true</extensions>
                        <configuration>
                            <serverId>ossrh</serverId>
                            <nexusUrl>https://oss.sonatype.org/</nexusUrl>
                            <autoReleaseAfterClose>false</autoReleaseAfterClose>
                        </configuration>
                    </plugin>
                </plugins>
            </build>
        </profile>
    </profiles>

    <modules>
        <module>rouplex-commons</module>
        <module>rouplex-platform</module>
        <module>rouplex-platform-jaxrs</module>
        <module>rouplex-platform-jaxrs-client</module>
        <module>rouplex-platform-jersey</module>
        <module>rouplex-platform-tcp</module>
        <!--<module>rouplex-platform-tcp-instrumentor</module>-->
    </modules>
</project><|MERGE_RESOLUTION|>--- conflicted
+++ resolved
@@ -6,11 +6,7 @@
 
     <groupId>org.rouplex</groupId>
     <artifactId>rouplex-platform-parent</artifactId>
-<<<<<<< HEAD
-    <version>1.0.0</version>
-=======
     <version>1.0.1-SNAPSHOT</version>
->>>>>>> 74b3bda4
     <packaging>pom</packaging>
 
     <name>Rouplex Platform</name>
@@ -84,71 +80,43 @@
             <dependency>
                 <groupId>org.rouplex</groupId>
                 <artifactId>rouplex-commons</artifactId>
-<<<<<<< HEAD
-                <version>1.0.0</version>
-=======
-                <version>1.0.1-SNAPSHOT</version>
->>>>>>> 74b3bda4
+                <version>1.0.1-SNAPSHOT</version>
             </dependency>
 
             <dependency>
                 <groupId>org.rouplex</groupId>
                 <artifactId>rouplex-platform</artifactId>
-<<<<<<< HEAD
-                <version>1.0.0</version>
-=======
-                <version>1.0.1-SNAPSHOT</version>
->>>>>>> 74b3bda4
+                <version>1.0.1-SNAPSHOT</version>
             </dependency>
 
             <dependency>
                 <groupId>org.rouplex</groupId>
                 <artifactId>rouplex-platform-jaxrs</artifactId>
-<<<<<<< HEAD
-                <version>1.0.0</version>
-=======
-                <version>1.0.1-SNAPSHOT</version>
->>>>>>> 74b3bda4
+                <version>1.0.1-SNAPSHOT</version>
             </dependency>
 
             <dependency>
                 <groupId>org.rouplex</groupId>
                 <artifactId>rouplex-platform-jaxrs-client</artifactId>
-<<<<<<< HEAD
-                <version>1.0.0</version>
-=======
-                <version>1.0.1-SNAPSHOT</version>
->>>>>>> 74b3bda4
+                <version>1.0.1-SNAPSHOT</version>
             </dependency>
 
             <dependency>
                 <groupId>org.rouplex</groupId>
                 <artifactId>rouplex-platform-jersey</artifactId>
-<<<<<<< HEAD
-                <version>1.0.0</version>
-=======
-                <version>1.0.1-SNAPSHOT</version>
->>>>>>> 74b3bda4
+                <version>1.0.1-SNAPSHOT</version>
             </dependency>
 
             <dependency>
                 <groupId>org.rouplex</groupId>
                 <artifactId>rouplex-platform-tcp</artifactId>
-<<<<<<< HEAD
-                <version>1.0.0</version>
-=======
-                <version>1.0.1-SNAPSHOT</version>
->>>>>>> 74b3bda4
+                <version>1.0.1-SNAPSHOT</version>
             </dependency>
 
             <dependency>
                 <groupId>org.rouplex</groupId>
                 <artifactId>rouplex-platform-tcp-instrumentor</artifactId>
-<<<<<<< HEAD
-                <version>1.0.0</version>
-=======
-                <version>1.0.1-SNAPSHOT</version>
->>>>>>> 74b3bda4
+                <version>1.0.1-SNAPSHOT</version>
             </dependency>
 
             <dependency>
