--- conflicted
+++ resolved
@@ -7,19 +7,11 @@
     <parent>
         <groupId>org.rouplex</groupId>
         <artifactId>rouplex-platform-parent</artifactId>
-<<<<<<< HEAD
-        <version>1.0.0</version>
-    </parent>
-
-    <artifactId>rouplex-commons</artifactId>
-    <version>1.0.0</version>
-=======
         <version>1.0.1-SNAPSHOT</version>
     </parent>
 
     <artifactId>rouplex-commons</artifactId>
     <version>1.0.1-SNAPSHOT</version>
->>>>>>> 74b3bda4
     <packaging>jar</packaging>
 
     <dependencies>
