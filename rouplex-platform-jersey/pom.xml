--- conflicted
+++ resolved
@@ -7,47 +7,27 @@
     <parent>
         <groupId>org.rouplex</groupId>
         <artifactId>rouplex-platform-parent</artifactId>
-<<<<<<< HEAD
-        <version>1.0</version>
-    </parent>
-
-    <artifactId>rouplex-platform-jersey</artifactId>
-    <version>1.0</version>
-=======
         <version>1.0.0-SNAPSHOT</version>
     </parent>
 
     <artifactId>rouplex-platform-jersey</artifactId>
     <version>1.0.0-SNAPSHOT</version>
->>>>>>> 168dd7c6
     <packaging>jar</packaging>
 
     <dependencies>
         <dependency>
             <groupId>org.rouplex</groupId>
             <artifactId>rouplex-commons</artifactId>
-<<<<<<< HEAD
-            <version>1.0</version>
-=======
->>>>>>> 168dd7c6
         </dependency>
 
         <dependency>
             <groupId>org.rouplex</groupId>
             <artifactId>rouplex-platform</artifactId>
-<<<<<<< HEAD
-            <version>1.0</version>
-=======
->>>>>>> 168dd7c6
         </dependency>
 
         <dependency>
             <groupId>org.rouplex</groupId>
             <artifactId>rouplex-platform-jaxrs</artifactId>
-<<<<<<< HEAD
-            <version>1.0</version>
-=======
->>>>>>> 168dd7c6
         </dependency>
 
         <dependency>
