--- conflicted
+++ resolved
@@ -7,29 +7,17 @@
     <parent>
         <groupId>org.rouplex</groupId>
         <artifactId>rouplex-platform-parent</artifactId>
-<<<<<<< HEAD
-        <version>1.0</version>
-    </parent>
-
-    <artifactId>rouplex-platform</artifactId>
-    <version>1.0</version>
-=======
         <version>1.0.0-SNAPSHOT</version>
     </parent>
 
     <artifactId>rouplex-platform</artifactId>
     <version>1.0.0-SNAPSHOT</version>
->>>>>>> 168dd7c6
     <packaging>jar</packaging>
 
     <dependencies>
         <dependency>
             <groupId>org.rouplex</groupId>
             <artifactId>rouplex-commons</artifactId>
-<<<<<<< HEAD
-            <version>1.0</version>
-=======
->>>>>>> 168dd7c6
         </dependency>
     </dependencies>
 </project>