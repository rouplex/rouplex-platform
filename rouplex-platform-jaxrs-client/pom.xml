<?xml version="1.0" encoding="UTF-8"?>
<project xmlns="http://maven.apache.org/POM/4.0.0"
         xmlns:xsi="http://www.w3.org/2001/XMLSchema-instance"
         xsi:schemaLocation="http://maven.apache.org/POM/4.0.0 http://maven.apache.org/xsd/maven-4.0.0.xsd">
    <modelVersion>4.0.0</modelVersion>

    <parent>
        <groupId>org.rouplex</groupId>
        <artifactId>rouplex-platform-parent</artifactId>
<<<<<<< HEAD
        <version>1.0.1</version>
    </parent>

    <artifactId>rouplex-platform-jaxrs-client</artifactId>
    <version>1.0.1</version>
=======
        <version>1.0.2</version>
    </parent>

    <artifactId>rouplex-platform-jaxrs-client</artifactId>
    <version>1.0.2</version>
>>>>>>> 8409d0b3
    <packaging>jar</packaging>

    <dependencies>
        <dependency>
            <groupId>javax.annotation</groupId>
            <artifactId>javax.annotation-api</artifactId>
            <version>1.2</version>
        </dependency>

        <dependency>
            <groupId>javax.ws.rs</groupId>
            <artifactId>javax.ws.rs-api</artifactId>
            <version>2.0.1</version>
        </dependency>

        <dependency>
            <groupId>org.rouplex</groupId>
            <artifactId>rouplex-commons</artifactId>
        </dependency>

        <dependency>
            <groupId>junit</groupId>
            <artifactId>junit</artifactId>
            <version>4.12</version>
            <scope>test</scope>
        </dependency>
    </dependencies>
</project><|MERGE_RESOLUTION|>--- conflicted
+++ resolved
@@ -7,19 +7,11 @@
     <parent>
         <groupId>org.rouplex</groupId>
         <artifactId>rouplex-platform-parent</artifactId>
-<<<<<<< HEAD
-        <version>1.0.1</version>
-    </parent>
-
-    <artifactId>rouplex-platform-jaxrs-client</artifactId>
-    <version>1.0.1</version>
-=======
         <version>1.0.2</version>
     </parent>
 
     <artifactId>rouplex-platform-jaxrs-client</artifactId>
     <version>1.0.2</version>
->>>>>>> 8409d0b3
     <packaging>jar</packaging>
 
     <dependencies>
