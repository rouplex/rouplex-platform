--- conflicted
+++ resolved
@@ -7,19 +7,11 @@
     <parent>
         <groupId>org.rouplex</groupId>
         <artifactId>rouplex-platform-parent</artifactId>
-<<<<<<< HEAD
-        <version>1.0</version>
-    </parent>
-
-    <artifactId>rouplex-platform-jaxrs-client</artifactId>
-    <version>1.0</version>
-=======
         <version>1.0.0-SNAPSHOT</version>
     </parent>
 
     <artifactId>rouplex-platform-jaxrs-client</artifactId>
     <version>1.0.0-SNAPSHOT</version>
->>>>>>> 168dd7c6
     <packaging>jar</packaging>
 
     <dependencies>
@@ -38,10 +30,6 @@
         <dependency>
             <groupId>org.rouplex</groupId>
             <artifactId>rouplex-commons</artifactId>
-<<<<<<< HEAD
-            <version>1.0</version>
-=======
->>>>>>> 168dd7c6
         </dependency>
 
         <dependency>
